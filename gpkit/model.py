# -*- coding: utf-8 -*-
"""Module for creating Model instances.

    Example
    -------
    >>> gp = gpkit.Model(cost, constraints, substitutions)

"""

import numpy as np

from collections import Iterable

from pprint import pformat
from collections import defaultdict

from .nomials import Constraint, MonoEQConstraint
from .nomials import Monomial, Posynomial, Signomial
from .posyarray import PosyArray
from .solution_array import SolutionArray
from . import EnableSignomials

from .small_classes import Strings
from .nomial_data import NomialData

from .solution_array import parse_result
from .substitution import getconstants, separatesubs
from .small_scripts import flatten
from .small_scripts import mag
from .small_scripts import is_sweepvar
from .form_program import form_program

try:
    from IPython.parallel import Client
    CLIENT = Client(timeout=0.01)
    assert len(CLIENT) > 0
    POOL = CLIENT[:]
    POOL.use_dill()
    print("Using parallel execution of sweeps on %s clients" % len(CLIENT))
except:
    POOL = None


class Model(object):
    """Symbolic representation of an optimization problem.

    The Model class is used both directly to create models with constants and
    sweeps, and indirectly inherited to create custom model classes.

    Arguments
    ---------
    cost : Signomial (optional)
        If this is undeclared, the Model will get its cost and constraints
        from its "setup" method. This allows for easy inheritance.

    constraints : list of Constraints (optional)
        Defaults to an empty list.

    substitutions : dict (optional)
        This dictionary will be substituted into the problem before solving,
        and also allows the declaration of sweeps and linked sweeps.

    *args, **kwargs : Passed to the setup method for inheritance.

    Attributes with side effects
    ----------------------------
    `program` is set during a solve
    `solution` is set at the end of a solve
    """
    model_nums = defaultdict(int)

    def __init__(self, cost=None, constraints=None, substitutions=None,
                 *args, **kwargs):
        if cost is None:
            if not hasattr(self, "setup"):
                raise TypeError("Models can only be created without a cost"
                                " if they have a 'setup' method.")
            try:
                name = kwargs.pop("name", self.__class__.__name__)
                setup = self.setup(*args, **kwargs)
            except:
                print("The 'setup' method of this model had an error.")
                raise
            try:
                cost, constraints = setup
            except TypeError:
                raise TypeError("Model 'setup' methods must return "
                                "(cost, constraints).")
        if constraints is None:
            constraints = []
        if substitutions is None:
            substitutions = {}

        self.cost = Signomial(cost)
        self.constraints = list(constraints)
        self.substitutions = dict(substitutions)

        if hasattr(self, "setup"):
            # TODO: use super instead of Model?
            k = Model.model_nums[name]
            Model.model_nums[name] = k+1
            name += str(k) if k else ""
            for s in self.signomials:
                for k in s.varlocs:
                    if "model" not in k.descr:
                        newk = VarKey(k, model=name)
                        s.varlocs[newk] = s.varlocs.pop(k)
                for exp in p.exps:
                    for k in exp:
                        if "model" not in k.descr:
                            newk = VarKey(k, model=name)
                            exp[newk] = exp.pop(k)

    @property
    def signomials(self):
        constraints = tuple(flatten(self.constraints, Signomial))
        # TODO: parse constraints during flattening, calling Posyarray on
        #       anything that holds only posys and then saving that list.
        #       This will allow prettier constraint printing.
        posynomials = [self.cost]
        for constraint in constraints:
            if isinstance(constraint, MonoEQConstraint):
                posynomials.extend([constraint.leq, constraint.geq])
            else:
                posynomials.append(constraint)
        return posynomials

    @property
    def unsubbed(self):
        return NomialData(signomials=self.signomials, simplify=False)

    @property
    def allsubs(self):
        "All substitutions currently in the Model."
        subs = self.unsubbed.values
        subs.update(self.substitutions)
        return subs

    @property
    def signomials_et_al(self):
        "Get signomials, unsubbed, allsubs in one pass."
        signomials = self.signomials
        unsubbed = NomialData(signomials=signomials, simplify=False)
        allsubs = unsubbed.values
        allsubs.update(self.substitutions)
        return signomials, unsubbed, allsubs

    @property
    def constants(self):
        "All constants (non-sweep substitutions) currently in the Model."
        unsubbed, allsubs = self._unsubbed_allsubs()
        return getconstants(unsubbed, allsubs)

    def __add__(self, other):
        if isinstance(other, Model):
            substitutions = dict(self.substitutions)
            substitutions.update(other.substitutions)
            return Model(self.cost*other.cost,
                         self.constraints + other.constraints,
                         substitutions)
        else:
            return NotImplemented

    def __mul__(self, other):
        if isinstance(other, Model):
            # TODO: combine shared variables
            substitutions = dict(self.substitutions)
            substitutions.update(other.substitutions)
            return Model(self.cost*other.cost,
                         self.constraints + other.constraints,
                         substitutions)
        else:
            return NotImplemented

    # TODO: add get_item

    def solve(self, solver=None, verbosity=2, skipfailures=True, *args, **kwargs):
        """Forms a GeometricProgram and attempts to solve it.

        Arguments
        ---------
        solver : string or function (optional)
            If None, uses the default solver found in installation.

        verbosity : int (optional)
            If greater than 0 prints runtime messages.
            Is decremented by one and then passed to programs.

        skipfailures : bool (optional)
            If True, when a solve errors during a sweep, skip it.

        *args, **kwargs : Passed to solver

        Returns
        -------
        sol : SolutionArray
            See the SolutionArray documentation for details.

        Raises
        ------
        ValueError if called on a model with Signomials.
        RuntimeWarning if an error occurs in solving or parsing the solution.
        """
        try:
            return self._solve("gp", solver, verbosity, skipfailures,
                               *args, **kwargs)
        except ValueError:
            raise ValueError("'solve()' can only be called on models that do"
                             " not contain Signomials, because only those"
                             " models guarantee a global solution."
                             " For a local solution, try 'localsolve()'.")

    def localsolve(self, solver=None, verbosity=2, skipfailures=True, *args, **kwargs):
        """Forms a SignomialProgram and attempts to locally solve it.

        Arguments
        ---------
        solver : string or function (optional)
            If None, uses the default solver found in installation.

        verbosity : int (optional)
            If greater than 0 prints runtime messages.
            Is decremented by one and then passed to programs.

        skipfailures : bool (optional)
            If True, when a solve errors during a sweep, skip it.

        *args, **kwargs : Passed to solver

        Returns
        -------
        sol : SolutionArray
            See the SolutionArray documentation for details.

        Raises
        ------
        ValueError if called on a model without Signomials.
        RuntimeWarning if an error occurs in solving or parsing the solution.
        """
        try:
            with EnableSignomials():
                return self._solve("sp", solver, verbosity, skipfailures,
                                   *args, **kwargs)
        except ValueError:
            raise ValueError("'localsolve()' can only be called on models that"
                             " contain Signomials, because such"
                             " models have only local solutions. Models"
                             " without Signomials have global solutions,"
                             " so try using 'solve()'.")

    def _solve(self, programType, solver, verbosity, skipfailures,
               *args, **kwargs):
        """Generates a program and solves it, sweeping as appropriate.

        Arguments
        ---------
        solver : string or function (optional)
            If None, uses the default solver found in installation.

        programType : "gp" or "sp"

        verbosity : int (optional)
            If greater than 0 prints runtime messages.
            Is decremented by one and then passed to programs.

        skipfailures : bool (optional)
            If True, when a solve errors during a sweep, skip it.

        *args, **kwargs : Passed to solver

        Returns
        -------
        sol : SolutionArray
            See the SolutionArray documentation for details.

        Raises
        ------
        ValueError if programType and model constraints don't match.
        RuntimeWarning if an error occurs in solving or parsing the solution.
        """
        signomials, unsubbed, allsubs = self.signomials_et_al
        sweep, linkedsweep, constants = separatesubs(unsubbed, allsubs)
        solution = SolutionArray()
        kwargs.update({"solver": solver})
        kwargs.update({"verbosity": verbosity - 1})

        if sweep:
            if len(sweep) == 1:
                sweep_grids = np.array(sweep.values())
            else:
                sweep_grids = np.meshgrid(*list(sweep.values()))

            N_passes = sweep_grids[0].size
            sweep_vects = {var: grid.reshape(N_passes)
                           for (var, grid) in zip(sweep, sweep_grids)}

            if verbosity > 0:
                print("Solving for %i variables over %i passes." %
                      (len(self.variables), N_passes))

            def solve_pass(i):
                this_pass = {var: sweep_vect[i]
                             for (var, sweep_vect) in sweep_vects.items()}
                linked = {var: fn(*[this_pass[VarKey(v)]
                                    for v in var.descr["args"]])
                          for var, fn in linkedsweep.items()}
                this_pass.update(linked)
                constants_ = constants
                constants_.update(this_pass)
                program, unsubbed.mmaps = form_program(
                    programType, signomials, constants_, verbosity)
                try:
                    if programType == "gp":
                        result = program.solve(*args, **kwargs)
                    elif programType == "sp":
                        result = program.localsolve(*args, **kwargs)
                    sol = parse_result(result, constants_, unsubbed,
                                       sweep, linkedsweep)
                    return program, sol
                except (RuntimeWarning, ValueError):
                    return program, program.result

            if POOL:
                mapfn = POOL.map_sync
            else:
                mapfn = map

            self.program = []
            for program, result in mapfn(solve_pass, range(N_passes)):
                if not hasattr(result, "status"):
                    # this is an optimal solution
                    self.program.append(program)  # NOTE: SIDE EFFECTS
                    solution.append(result)
                elif not skipfailures:
                    # we had a failed solve; append the program and then error
                    self.program.append(program)  # NOTE: SIDE EFFECTS
                    raise RuntimeWarning("solve failed during sweep; program"
                                         " has been saved to m.program[-1].")
        else:
            # NOTE: SIDE EFFECTS
            self.program, unsubbed.mmaps = form_program(
                programType, signomials, constants, verbosity)
            if programType == "gp":
                result = self.program.solve(*args, **kwargs)
            elif programType == "sp":
                result = self.program.localsolve(*args, **kwargs)
            solution.append_parse(result, constants, unsubbed)
        solution.program = self.program
        solution.toarray()
        self.solution = solution  # NOTE: SIDE EFFECTS
        if verbosity > 0:
            print solution.table()
        return solution

    # TODO: add sweepgp(index)?

    def gp(self, verbosity=2):
        gp, _ = form_program("gp", self.signomials, self.constants, verbosity)
        return gp

    def sp(self, verbosity=2):
        sp, _ = form_program("sp", self.signomials, self.constants, verbosity)
        return sp

    def feasibility(self,
                    search=["overall", "constraints", "constants"],
                    constvars=None, verbosity=0):
        """Searches for feasibile versions of the Model.

        Argument
        --------
        search : list of strings or string
            The search(es) to perform. Details on each type below.
        constvars : iterable
            If declared, only constants in constvars will be changed.
            Otherwise, all constants can be changed in a constants search.
        verbosity : int
            If greater than 0, will print a report.
            Decremented by 1 and passed to solvers.

        Returns
        -------
        feasibilities : dict, float, or list
            Has an entry for each search; if only one, returns that directly.

            "overall" : float
                The smallest number each constraint's less-than side would
                have to be divided by to make the program feasible.
            "constraints" : array of floats
                Similar to "overall", but contains a number for each
                constraint, and minimizes the product of those numbers.
            "constants" : dict of varkeys: floats
                A substitution dictionary that would make the program feasible,
                chosen to minimize the product of new_values/old_values.

        Examples
        -------
        >>> from gpkit import Variable, Model, PosyArray
        >>> x = Variable("x")
        >>> x_min = Variable("x_min", 2)
        >>> x_max = Variable("x_max", 1)
        >>> m = Model(x, [x <= x_max, x >= x_min])
        >>> # m.solve()  # RuntimeWarning!
        >>> feas = m.feasibility()
        >>>
        >>> # USING OVERALL
        >>> m.constraints = PosyArray(m.signomials)/feas["overall"]
        >>> m.solve()
        >>>
        >>> # USING CONSTRAINTS
        >>> m = Model(x, [x <= x_max, x >= x_min])
        >>> m.constraints = PosyArray(m.signomials)/feas["constraints"]
        >>> m.solve()
        >>>
        >>> # USING CONSTANTS
        >>> m = Model(x, [x <= x_max, x >= x_min])
        >>> m.substitutions.update(feas["constants"])
        >>> m.solve()
        """
        feasibilities = {}
        signomials, unsubbed, allsubs = self.signomials_et_al

        if all(isinstance(s, Posynomial) for s in signomials):
            if verbosity > 0:
                print("")
                print("Infeasibility report")
                print("--------------------")
            if "overall" in search:
                max_gp = self.gp().feasibility_search("max")
                infeasibility = max_gp.solve(verbosity=verbosity-1)["cost"]
                if verbosity > 0:
                    print "      overall : %.2f" % infeasibility
                feasibilities["overall"] = infeasibility

            if "constraints" in search:
                prod_gp = self.gp().feasibility_search("product")
                slackvars = list(prod_gp.cost.varkeys.values())[0]
                result = prod_gp.solve(verbosity=verbosity-1)
                con_infeas = [result["variables"][sv] for sv in slackvars]
                if verbosity > 0:
                    print "  constraints : %s" % con_infeas
                feasibilities["constraints"] = con_infeas

        constants = getconstants(unsubbed, allsubs)
        if constvars:
            constvars = set(constvars)
            # get varkey versions
            constvars = getconstants(unsubbed.varkeys, unsubbed.varlocs,
                                dict(zip(constvars, constvars)))
            # filter constants
            constants = {k: v for k, v in constants.items() if k in constvars}
        if "constants" in search and constants:
            slackb = VectorVariable(len(constants))
            constvarkeys, constvars, rmvalue, addvalue = [], [], {}, {}
            for vk in constants.keys():
                descr = dict(vk.descr)
                del descr["value"]
                vk_ = VarKey(**descr)
                rmvalue[vk] = vk_
                addvalue[vk_] = vk
                constvarkeys.append(vk_)
                constvars.append(Variable(**descr))
            constvars = PosyArray(constvars)
            constvalues = PosyArray(constants.values())
            constraints = [c.sub(rmvalue) for c in self.constraints]
            # cost function could also be .sum(), self.cost would break ties
            var_m = Model(slackb.prod(),
                          constraints
                          + [slackb >= 1,
                             constvalues/slackb <= constvars,
                             constvars <= constvalues*slackb])
            sol = var_m.solve(verbosity=verbosity-1)
            feasible_constvalues = sol(constvars).tolist()
            changed_vals = feasible_constvalues != np.array(constvalues)
            var_infeas = {addvalue[constvarkeys[i]]: feasible_constvalues[i]
                          for i in np.where(changed_vals)}
            if verbosity > 0:
                print "    constants : %s" % var_infeas
            feasibilities["constants"] = var_infeas

        if verbosity > 0:
            print("")

        if len(feasibilities) > 1:
            return feasibilities
        else:
            return feasibilities.values()[0]

<<<<<<< HEAD
=======
    def formProgram(self, programType, signomials, subs, verbosity=2):
        """Generates a program and solves it, sweeping as appropriate.

        Arguments
        ---------
        programType : "gp" or "sp"

        signomials : list of Signomials
            The first Signomial is the cost function.

        subs : dict
            Substitutions to do before solving.

        verbosity : int (optional)
            If greater than 0 prints runtime messages.
            Is decremented by one and then passed to program inits.

        Returns
        -------
        program : GP or SP
        mmaps : Map from initial monomials to substitued and simplified one.
                See small_scripts.sort_and_simplify for more details.

        Raises
        ------
        ValueError if programType and model constraints don't match.
        """
        signomials_, mmaps = [], []
        for s in signomials:
            _, exps, cs, _ = substitution(s.varlocs, s.varkeys,
                                          s.exps, s.cs, subs)
            # remove any cs that are just nans and/or 0s
            notnan = ~np.isnan(cs)
            if np.any(notnan) and np.any(cs[notnan] != 0):
                exps, cs, mmap = sort_and_simplify(exps, cs, return_map=True)
                signomials_.append(Signomial(exps, cs, units=s.units))
                mmaps.append(mmap)
            else:
                mmaps.append([None]*len(cs))

        cost = signomials_[0]
        constraints = signomials_[1:]

        if programType in ["gp", "GP"]:
            return GeometricProgram(cost, constraints, verbosity-1), mmaps
        elif programType in ["sp", "SP"]:
            return SignomialProgram(cost, constraints), mmaps
        else:
            raise ValueError("unknown program type %s." % programType)

>>>>>>> 4baa1536
    def __repr__(self):
        return "gpkit.%s(%s)" % (self.__class__.__name__, str(self))

    def __str__(self):
        """String representation of a Model.
        Contains all of its parameters."""
        return "\n".join(["# minimize",
                          "    %s," % self.cost,
                          "[   # subject to"] +
                         ["    %s," % constr
                          for constr in self.constraints] +
                         ['],',
                          "    substitutions={ %s }" %
                          pformat(self.allsubs, indent=20)[20:-1]])

    def _latex(self, unused=None):
        """LaTeX representation of a GeometricProgram.
        Contains all of its parameters."""
        # TODO: print sweeps and linkedsweeps
        return "\n".join(["\\begin{array}[ll]",
                          "\\text{}",
                          "\\text{minimize}",
                          "    & %s \\\\" % self.cost._latex(),
                          "\\text{subject to}"] +
                         ["    & %s \\\\" % constr._latex()
                          for constr in self.constraints] +
                         ["\\text{substituting}"] +
                         sorted(["    & %s = %s \\\\" % (var._latex(),
                                                         latex_num(val))
                                 for var, val in self.constants.items()]) +
                         ["\\end{array}"])<|MERGE_RESOLUTION|>--- conflicted
+++ resolved
@@ -18,6 +18,7 @@
 from .nomials import Monomial, Posynomial, Signomial
 from .posyarray import PosyArray
 from .solution_array import SolutionArray
+from .varkey import VarKey
 from . import EnableSignomials
 
 from .small_classes import Strings
@@ -148,7 +149,7 @@
     @property
     def constants(self):
         "All constants (non-sweep substitutions) currently in the Model."
-        unsubbed, allsubs = self._unsubbed_allsubs()
+        _, unsubbed, allsubs = self.signomials_et_al
         return getconstants(unsubbed, allsubs)
 
     def __add__(self, other):
@@ -486,59 +487,6 @@
         else:
             return feasibilities.values()[0]
 
-<<<<<<< HEAD
-=======
-    def formProgram(self, programType, signomials, subs, verbosity=2):
-        """Generates a program and solves it, sweeping as appropriate.
-
-        Arguments
-        ---------
-        programType : "gp" or "sp"
-
-        signomials : list of Signomials
-            The first Signomial is the cost function.
-
-        subs : dict
-            Substitutions to do before solving.
-
-        verbosity : int (optional)
-            If greater than 0 prints runtime messages.
-            Is decremented by one and then passed to program inits.
-
-        Returns
-        -------
-        program : GP or SP
-        mmaps : Map from initial monomials to substitued and simplified one.
-                See small_scripts.sort_and_simplify for more details.
-
-        Raises
-        ------
-        ValueError if programType and model constraints don't match.
-        """
-        signomials_, mmaps = [], []
-        for s in signomials:
-            _, exps, cs, _ = substitution(s.varlocs, s.varkeys,
-                                          s.exps, s.cs, subs)
-            # remove any cs that are just nans and/or 0s
-            notnan = ~np.isnan(cs)
-            if np.any(notnan) and np.any(cs[notnan] != 0):
-                exps, cs, mmap = sort_and_simplify(exps, cs, return_map=True)
-                signomials_.append(Signomial(exps, cs, units=s.units))
-                mmaps.append(mmap)
-            else:
-                mmaps.append([None]*len(cs))
-
-        cost = signomials_[0]
-        constraints = signomials_[1:]
-
-        if programType in ["gp", "GP"]:
-            return GeometricProgram(cost, constraints, verbosity-1), mmaps
-        elif programType in ["sp", "SP"]:
-            return SignomialProgram(cost, constraints), mmaps
-        else:
-            raise ValueError("unknown program type %s." % programType)
-
->>>>>>> 4baa1536
     def __repr__(self):
         return "gpkit.%s(%s)" % (self.__class__.__name__, str(self))
 
